"""Shapely errors."""


class ShapelyError(Exception):
    """Base error class."""


class UnsupportedGEOSVersionError(ShapelyError):
    """Raised when the system's GEOS library version is unsupported."""


class ReadingError(ShapelyError):
    """A WKT or WKB reading error."""


class WKBReadingError(ReadingError):
    """A WKB reading error."""


class WKTReadingError(ReadingError):
    """A WKT reading error."""


class DimensionError(ShapelyError):
    """An error in the number of coordinate dimensions."""


class TopologicalError(ShapelyError):
    """A geometry is invalid or topologically incorrect."""


class PredicateError(ShapelyError):
    """A geometric predicate has failed to return True/False."""


<<<<<<< HEAD
class ShapelyDeprecationWarning(FutureWarning):
    """
    Warning for features that will be removed or behaviour that will be
    changed in a future release.
    """
=======
class EmptyPartError(ShapelyError):
    """An error signifying an empty part was encountered when creating a multi-part."""
>>>>>>> e214bc0a
<|MERGE_RESOLUTION|>--- conflicted
+++ resolved
@@ -33,13 +33,11 @@
     """A geometric predicate has failed to return True/False."""
 
 
-<<<<<<< HEAD
 class ShapelyDeprecationWarning(FutureWarning):
     """
     Warning for features that will be removed or behaviour that will be
     changed in a future release.
     """
-=======
+
 class EmptyPartError(ShapelyError):
-    """An error signifying an empty part was encountered when creating a multi-part."""
->>>>>>> e214bc0a
+    """An error signifying an empty part was encountered when creating a multi-part."""