--- conflicted
+++ resolved
@@ -14,11 +14,7 @@
 
 __all__ = ['cascaded_union', 'linemerge', 'operator', 'polygonize',
            'polygonize_full', 'transform', 'unary_union', 'triangulate',
-<<<<<<< HEAD
-           'voronoi_diagram', 'split', 'section']
-=======
-           'split', 'substring']
->>>>>>> e4db6dba
+           'voronoi_diagram', 'split', 'substring']
 
 
 class CollectionOperator(object):
