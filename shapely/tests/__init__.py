from unittest import TestSuite

<<<<<<< HEAD
from . import test_doctests, test_prepared, test_equality, test_geomseq, \
    test_xy, test_collection, test_emptiness, test_singularity, \
    test_validation, test_mapping, test_delegated, test_dlls, \
    test_linear_referencing, test_products_z, test_box, test_speedups, \
    test_cga, test_getitem, test_unary_union, test_pickle, test_affinity, \
    test_transform, test_invalid_geometries

try:
    import numpy
    from . import test_ndarrays
except ImportError:
    numpy = False
=======
import test_doctests, test_prepared, test_equality, test_geomseq, test_xy
import test_collection, test_emptiness, test_singularity, test_validation
import test_mapping, test_delegated, test_dlls, test_linear_referencing
import test_products_z, test_box, test_speedups, test_cga, test_getitem
import test_ndarrays, test_unary_union, test_pickle, test_affinity
import test_transform, test_styles
>>>>>>> 93681fec

def test_suite():
    suite = TestSuite()
    suite.addTest(test_doctests.test_suite())
    suite.addTest(test_prepared.test_suite())
    suite.addTest(test_emptiness.test_suite())
    suite.addTest(test_equality.test_suite())
    suite.addTest(test_geomseq.test_suite())
    suite.addTest(test_xy.test_suite())
    suite.addTest(test_collection.test_suite())
    suite.addTest(test_singularity.test_suite())
    suite.addTest(test_validation.test_suite())
    suite.addTest(test_mapping.test_suite())
    suite.addTest(test_delegated.test_suite())
    suite.addTest(test_dlls.test_suite())
    suite.addTest(test_linear_referencing.test_suite())
    suite.addTest(test_products_z.test_suite())
    suite.addTest(test_box.test_suite())
    suite.addTest(test_speedups.test_suite())
    suite.addTest(test_cga.test_suite())
    suite.addTest(test_getitem.test_suite())
    if numpy:
        suite.addTest(test_ndarrays.test_suite())
    suite.addTest(test_unary_union.test_suite())
    suite.addTest(test_pickle.test_suite())
    suite.addTest(test_affinity.test_suite())
    suite.addTest(test_transform.test_suite())
<<<<<<< HEAD
    suite.addTest(test_invalid_geometries.test_suite())
=======
    suite.addTest(test_styles.test_suite())
>>>>>>> 93681fec
    return suite
<|MERGE_RESOLUTION|>--- conflicted
+++ resolved
@@ -1,26 +1,17 @@
 from unittest import TestSuite
 
-<<<<<<< HEAD
 from . import test_doctests, test_prepared, test_equality, test_geomseq, \
     test_xy, test_collection, test_emptiness, test_singularity, \
     test_validation, test_mapping, test_delegated, test_dlls, \
     test_linear_referencing, test_products_z, test_box, test_speedups, \
     test_cga, test_getitem, test_unary_union, test_pickle, test_affinity, \
-    test_transform, test_invalid_geometries
+    test_transform, test_invalid_geometries, test_styles
 
 try:
     import numpy
     from . import test_ndarrays
 except ImportError:
     numpy = False
-=======
-import test_doctests, test_prepared, test_equality, test_geomseq, test_xy
-import test_collection, test_emptiness, test_singularity, test_validation
-import test_mapping, test_delegated, test_dlls, test_linear_referencing
-import test_products_z, test_box, test_speedups, test_cga, test_getitem
-import test_ndarrays, test_unary_union, test_pickle, test_affinity
-import test_transform, test_styles
->>>>>>> 93681fec
 
 def test_suite():
     suite = TestSuite()
@@ -48,9 +39,6 @@
     suite.addTest(test_pickle.test_suite())
     suite.addTest(test_affinity.test_suite())
     suite.addTest(test_transform.test_suite())
-<<<<<<< HEAD
     suite.addTest(test_invalid_geometries.test_suite())
-=======
     suite.addTest(test_styles.test_suite())
->>>>>>> 93681fec
     return suite
